--- conflicted
+++ resolved
@@ -259,7 +259,6 @@
     can_string = triangles_string(triangles, labels)
     sky_string = light_string(lights)
 
-<<<<<<< HEAD
     caribu = Caribu(canfile=can_string,
                     skyfile=sky_string,
                     optfiles=opt_strings.values(),
@@ -272,19 +271,6 @@
                     )
     caribu.run()
     out = {k:v['data'] for k,v in caribu.nrj.iteritems()}
-=======
-    algo = Caribu(canfile=can_string,
-                  skyfile=sky_string,
-                  optfiles=opt_strings,
-                  patternfile=None,
-                  direct=False,
-                  infinitise=False,
-                  sphere_diameter=-1,
-                  projection_image_size=screen_size
-                  )
-    algo.run()
-    out = {k: v['data'] for k, v in algo.nrj.iteritems()}
->>>>>>> cc188a7e
 
     return out
 
