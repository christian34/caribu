from math import sqrt
from nose.tools import assert_almost_equal, assert_raises

from alinea.caribu.caribu import (green_leaf_PAR, mixed_radiosity, radiosity,
                                  raycasting)


def test_raycasting_single_triangle():
    points = [(0, 0, 0), (sqrt(2), 0, 0), (0, sqrt(2), 0)]
    triangles = [points]
    materials = [green_leaf_PAR]

    # vertical light
    lights = [(100, (0, 0, -1))]
    res = raycasting(triangles, materials, lights)
    assert_almost_equal(res['area'][0], 1, 3)
    assert_almost_equal(res['Ei_sup'][0], 100, 0)
    assert_almost_equal(res['Ei_inf'][0], 0, 3)

    # vertical light, no intensity
    lights = [(0, (0, 0, -1))]
    res = raycasting(triangles, materials, lights)
    assert_almost_equal(res['area'][0], 1, 3)
    assert_almost_equal(res['Ei_sup'][0], 0, 0)
    assert_almost_equal(res['Ei_inf'][0], 0, 3)

    # diagonal light
    lights = [(100, (-1, 0, -1))]
    res = raycasting(triangles, materials, lights)
    assert_almost_equal(res['area'][0], 1, 3)
    assert_almost_equal(res['Ei_sup'][0], 100, 0)
    assert_almost_equal(res['Ei_inf'][0], 0, 3)


def test_raycasting_two_triangles_no_occlusion():
    pts1 = [(0, 0, 0), (sqrt(2), 0, 0), (0, sqrt(2), 0)]
    pts2 = [(10, 10, 0), (10 - sqrt(2), 10, 0), (10, 10 - sqrt(2), 0)]
    triangles = [pts1, pts2]
    materials = [green_leaf_PAR] * 2

    # vertical light
    lights = [(100, (0, 0, -1))]
    res = raycasting(triangles, materials, lights)
    for i in (0, 1):
        assert_almost_equal(res['area'][i], 1, 3)
        assert_almost_equal(res['Ei_sup'][i], 100, 0)
        assert_almost_equal(res['Ei_inf'][i], 0, 3)

    # vertical light, no intensity
    lights = [(0, (0, 0, -1))]
    res = raycasting(triangles, materials, lights)
    for i in (0, 1):
        assert_almost_equal(res['area'][i], 1, 3)
        assert_almost_equal(res['Ei_sup'][i], 0, 0)
        assert_almost_equal(res['Ei_inf'][i], 0, 3)

    # diagonal light
    lights = [(100, (-1, 0, -1))]
    res = raycasting(triangles, materials, lights)
    for i in (0, 1):
        assert_almost_equal(res['area'][i], 1, 3)
        assert_almost_equal(res['Ei_sup'][i], 100, 0)
        assert_almost_equal(res['Ei_inf'][i], 0, 3)


def test_raycasting_two_triangles_full_occlusion():
    pts1 = [(0, 0, 0), (sqrt(2), 0, 0), (0, sqrt(2), 0)]
    pts2 = [(0, 0, 1), (sqrt(2), 0, 1), (0, sqrt(2), 1)]
    triangles = [pts1, pts2]
    materials = [green_leaf_PAR] * 2

    # vertical light
    lights = [(100, (0, 0, -1))]
    res = raycasting(triangles, materials, lights)

    assert_almost_equal(res['area'][0], 1, 3)
    assert_almost_equal(res['Ei_sup'][0], 0, 0)
    assert_almost_equal(res['Ei_inf'][0], 0, 3)

    assert_almost_equal(res['area'][1], 1, 3)
    assert_almost_equal(res['Ei_sup'][1], 100, 0)
    assert_almost_equal(res['Ei_inf'][1], 0, 3)


def test_radiosity_exception_single_triangle():
    points = [(0, 0, 0), (sqrt(2), 0, 0), (0, sqrt(2), 0)]
    triangles = [points]
    materials = [green_leaf_PAR]

    # vertical light
    lights = [(100, (0, 0, -1))]
    # this test should return Value Error
<<<<<<< HEAD
    try:
        res = radiosity(triangles, materials, lights)
        assert False
    except ValueError:
        assert True
        
def test_radiosity_two_triangles_full_occlusion():
=======
    assert_raises(ValueError, lambda: radiosity(triangles, mats, lights))


def test_radiosity_energy_when_full_occlusion_two_shapes():
>>>>>>> cc188a7e
    # radiosity needs at least two triangle
    # as material are lambertian, the two triangle
    # are almost sticked to avoid loss of energy between the two surfaces
    lower = [(0, 0, 0), (sqrt(2), 0, 0), (0, sqrt(2), 0)]
    upper = [(0, 0, 1e-5), (sqrt(2), 0, 1e-5), (0, sqrt(2), 1e-5)]
    triangles = [lower, upper]
    lower, upper = 0, 1

    # vertical light, opaque material
    lights = [(100, (0, 0, -1))]
    materials = [(0.1)] * 2
    res = radiosity(triangles, materials, lights)

    assert_almost_equal(res['area'][lower], 1, 3)
    assert_almost_equal(res['Ei_sup'][lower], 0, 0)
    assert_almost_equal(res['Ei_inf'][lower], -1, 3)

<<<<<<< HEAD
    assert_almost_equal(res['area'][upper], 1, 3)
    assert_almost_equal(res['Ei_sup'][upper], 100, 0)
    assert_almost_equal(res['Ei_inf'][upper], -1, 3)
    assert_almost_equal(res['Eabs'][upper], 90, 0)
    
    #vertical light, translucent material of upper triangle
    lights = [(100, (0, 0, -1))]
    materials = [(0.1), (0.1, 0.2)]
    res = radiosity(triangles, materials, lights)

    print res
    assert_almost_equal(res['area'][lower], 1, 3)
    assert_almost_equal(res['Ei_sup'][lower], 20, 0)
    assert_almost_equal(res['Ei_inf'][lower], -1, 3)
    assert_almost_equal(res['Eabs'][lower], 18, 0)

    assert_almost_equal(res['area'][upper], 1, 3)
    assert_almost_equal(res['Ei_sup'][upper], 100, 0)
    assert_almost_equal(res['Ei_inf'][upper], 1.8, 0)
    assert_almost_equal(res['Eabs'][upper], 71, 0)    

def test_mixed_radiosity_three_triangles_full_occlusion():
    # mixed radiosity needs at least two triangle
=======

def test_mixed_radiosity_energy_when_full_occlusion_three_shapes():
    # radiosity needs at least two triangle
>>>>>>> cc188a7e
    pts1 = [(0, 0, 0), (sqrt(2), 0, 0), (0, sqrt(2), 0)]
    pts2 = [(0, 0, 0.5), (sqrt(2), 0, 0.5), (0, sqrt(2), 0.5)]
    pts3 = [(0, 0, 1), (sqrt(2), 0, 1), (0, sqrt(2), 1)]
    triangles = [pts1, pts2, pts3]
    materials = [(0.1)] * 3
    domain = (-2, -2, 2, 2)

    # vertical light
    lights = [(100, (0, 0, -1))]
    diameter, layers, height = 0.6, 3, 1.2
<<<<<<< HEAD
    res = mixed_radiosity(triangles, materials, lights, domain, diameter, layers, height)
=======
    res = mixed_radiosity(triangles, mats, lights, domain,
                          diameter, layers, height)
>>>>>>> cc188a7e

    assert_almost_equal(res['area'][0], 1, 3)
    assert_almost_equal(res['Ei_sup'][0], 0, 0)
    assert_almost_equal(res['Ei_inf'][0], -1, 3)

    assert_almost_equal(res['area'][2], 1, 3)
    assert_almost_equal(res['Ei_sup'][2], 100, 0)
    assert_almost_equal(res['Ei_inf'][2], -1, 3)

<|MERGE_RESOLUTION|>--- conflicted
+++ resolved
@@ -1,177 +1,156 @@
-from math import sqrt
-from nose.tools import assert_almost_equal, assert_raises
-
-from alinea.caribu.caribu import (green_leaf_PAR, mixed_radiosity, radiosity,
-                                  raycasting)
-
-
-def test_raycasting_single_triangle():
-    points = [(0, 0, 0), (sqrt(2), 0, 0), (0, sqrt(2), 0)]
-    triangles = [points]
-    materials = [green_leaf_PAR]
-
-    # vertical light
-    lights = [(100, (0, 0, -1))]
-    res = raycasting(triangles, materials, lights)
-    assert_almost_equal(res['area'][0], 1, 3)
-    assert_almost_equal(res['Ei_sup'][0], 100, 0)
-    assert_almost_equal(res['Ei_inf'][0], 0, 3)
-
-    # vertical light, no intensity
-    lights = [(0, (0, 0, -1))]
-    res = raycasting(triangles, materials, lights)
-    assert_almost_equal(res['area'][0], 1, 3)
-    assert_almost_equal(res['Ei_sup'][0], 0, 0)
-    assert_almost_equal(res['Ei_inf'][0], 0, 3)
-
-    # diagonal light
-    lights = [(100, (-1, 0, -1))]
-    res = raycasting(triangles, materials, lights)
-    assert_almost_equal(res['area'][0], 1, 3)
-    assert_almost_equal(res['Ei_sup'][0], 100, 0)
-    assert_almost_equal(res['Ei_inf'][0], 0, 3)
-
-
-def test_raycasting_two_triangles_no_occlusion():
-    pts1 = [(0, 0, 0), (sqrt(2), 0, 0), (0, sqrt(2), 0)]
-    pts2 = [(10, 10, 0), (10 - sqrt(2), 10, 0), (10, 10 - sqrt(2), 0)]
-    triangles = [pts1, pts2]
-    materials = [green_leaf_PAR] * 2
-
-    # vertical light
-    lights = [(100, (0, 0, -1))]
-    res = raycasting(triangles, materials, lights)
-    for i in (0, 1):
-        assert_almost_equal(res['area'][i], 1, 3)
-        assert_almost_equal(res['Ei_sup'][i], 100, 0)
-        assert_almost_equal(res['Ei_inf'][i], 0, 3)
-
-    # vertical light, no intensity
-    lights = [(0, (0, 0, -1))]
-    res = raycasting(triangles, materials, lights)
-    for i in (0, 1):
-        assert_almost_equal(res['area'][i], 1, 3)
-        assert_almost_equal(res['Ei_sup'][i], 0, 0)
-        assert_almost_equal(res['Ei_inf'][i], 0, 3)
-
-    # diagonal light
-    lights = [(100, (-1, 0, -1))]
-    res = raycasting(triangles, materials, lights)
-    for i in (0, 1):
-        assert_almost_equal(res['area'][i], 1, 3)
-        assert_almost_equal(res['Ei_sup'][i], 100, 0)
-        assert_almost_equal(res['Ei_inf'][i], 0, 3)
-
-
-def test_raycasting_two_triangles_full_occlusion():
-    pts1 = [(0, 0, 0), (sqrt(2), 0, 0), (0, sqrt(2), 0)]
-    pts2 = [(0, 0, 1), (sqrt(2), 0, 1), (0, sqrt(2), 1)]
-    triangles = [pts1, pts2]
-    materials = [green_leaf_PAR] * 2
-
-    # vertical light
-    lights = [(100, (0, 0, -1))]
-    res = raycasting(triangles, materials, lights)
-
-    assert_almost_equal(res['area'][0], 1, 3)
-    assert_almost_equal(res['Ei_sup'][0], 0, 0)
-    assert_almost_equal(res['Ei_inf'][0], 0, 3)
-
-    assert_almost_equal(res['area'][1], 1, 3)
-    assert_almost_equal(res['Ei_sup'][1], 100, 0)
-    assert_almost_equal(res['Ei_inf'][1], 0, 3)
-
-
-def test_radiosity_exception_single_triangle():
-    points = [(0, 0, 0), (sqrt(2), 0, 0), (0, sqrt(2), 0)]
-    triangles = [points]
-    materials = [green_leaf_PAR]
-
-    # vertical light
-    lights = [(100, (0, 0, -1))]
-    # this test should return Value Error
-<<<<<<< HEAD
-    try:
-        res = radiosity(triangles, materials, lights)
-        assert False
-    except ValueError:
-        assert True
-        
-def test_radiosity_two_triangles_full_occlusion():
-=======
-    assert_raises(ValueError, lambda: radiosity(triangles, mats, lights))
-
-
-def test_radiosity_energy_when_full_occlusion_two_shapes():
->>>>>>> cc188a7e
-    # radiosity needs at least two triangle
-    # as material are lambertian, the two triangle
-    # are almost sticked to avoid loss of energy between the two surfaces
-    lower = [(0, 0, 0), (sqrt(2), 0, 0), (0, sqrt(2), 0)]
-    upper = [(0, 0, 1e-5), (sqrt(2), 0, 1e-5), (0, sqrt(2), 1e-5)]
-    triangles = [lower, upper]
-    lower, upper = 0, 1
-
-    # vertical light, opaque material
-    lights = [(100, (0, 0, -1))]
-    materials = [(0.1)] * 2
-    res = radiosity(triangles, materials, lights)
-
-    assert_almost_equal(res['area'][lower], 1, 3)
-    assert_almost_equal(res['Ei_sup'][lower], 0, 0)
-    assert_almost_equal(res['Ei_inf'][lower], -1, 3)
-
-<<<<<<< HEAD
-    assert_almost_equal(res['area'][upper], 1, 3)
-    assert_almost_equal(res['Ei_sup'][upper], 100, 0)
-    assert_almost_equal(res['Ei_inf'][upper], -1, 3)
-    assert_almost_equal(res['Eabs'][upper], 90, 0)
-    
-    #vertical light, translucent material of upper triangle
-    lights = [(100, (0, 0, -1))]
-    materials = [(0.1), (0.1, 0.2)]
-    res = radiosity(triangles, materials, lights)
-
-    print res
-    assert_almost_equal(res['area'][lower], 1, 3)
-    assert_almost_equal(res['Ei_sup'][lower], 20, 0)
-    assert_almost_equal(res['Ei_inf'][lower], -1, 3)
-    assert_almost_equal(res['Eabs'][lower], 18, 0)
-
-    assert_almost_equal(res['area'][upper], 1, 3)
-    assert_almost_equal(res['Ei_sup'][upper], 100, 0)
-    assert_almost_equal(res['Ei_inf'][upper], 1.8, 0)
-    assert_almost_equal(res['Eabs'][upper], 71, 0)    
-
-def test_mixed_radiosity_three_triangles_full_occlusion():
-    # mixed radiosity needs at least two triangle
-=======
-
-def test_mixed_radiosity_energy_when_full_occlusion_three_shapes():
-    # radiosity needs at least two triangle
->>>>>>> cc188a7e
-    pts1 = [(0, 0, 0), (sqrt(2), 0, 0), (0, sqrt(2), 0)]
-    pts2 = [(0, 0, 0.5), (sqrt(2), 0, 0.5), (0, sqrt(2), 0.5)]
-    pts3 = [(0, 0, 1), (sqrt(2), 0, 1), (0, sqrt(2), 1)]
-    triangles = [pts1, pts2, pts3]
-    materials = [(0.1)] * 3
-    domain = (-2, -2, 2, 2)
-
-    # vertical light
-    lights = [(100, (0, 0, -1))]
-    diameter, layers, height = 0.6, 3, 1.2
-<<<<<<< HEAD
-    res = mixed_radiosity(triangles, materials, lights, domain, diameter, layers, height)
-=======
-    res = mixed_radiosity(triangles, mats, lights, domain,
-                          diameter, layers, height)
->>>>>>> cc188a7e
-
-    assert_almost_equal(res['area'][0], 1, 3)
-    assert_almost_equal(res['Ei_sup'][0], 0, 0)
-    assert_almost_equal(res['Ei_inf'][0], -1, 3)
-
-    assert_almost_equal(res['area'][2], 1, 3)
-    assert_almost_equal(res['Ei_sup'][2], 100, 0)
-    assert_almost_equal(res['Ei_inf'][2], -1, 3)
-
+from math import sqrt
+from nose.tools import assert_almost_equal, assert_raises
+
+from alinea.caribu.caribu import (green_leaf_PAR, mixed_radiosity, radiosity,
+                                  raycasting)
+
+
+def test_raycasting_single_triangle():
+    points = [(0, 0, 0), (sqrt(2), 0, 0), (0, sqrt(2), 0)]
+    triangles = [points]
+    materials = [green_leaf_PAR]
+
+    # vertical light
+    lights = [(100, (0, 0, -1))]
+    res = raycasting(triangles, materials, lights)
+    assert_almost_equal(res['area'][0], 1, 3)
+    assert_almost_equal(res['Ei_sup'][0], 100, 0)
+    assert_almost_equal(res['Ei_inf'][0], 0, 3)
+
+    # vertical light, no intensity
+    lights = [(0, (0, 0, -1))]
+    res = raycasting(triangles, materials, lights)
+    assert_almost_equal(res['area'][0], 1, 3)
+    assert_almost_equal(res['Ei_sup'][0], 0, 0)
+    assert_almost_equal(res['Ei_inf'][0], 0, 3)
+
+    # diagonal light
+    lights = [(100, (-1, 0, -1))]
+    res = raycasting(triangles, materials, lights)
+    assert_almost_equal(res['area'][0], 1, 3)
+    assert_almost_equal(res['Ei_sup'][0], 100, 0)
+    assert_almost_equal(res['Ei_inf'][0], 0, 3)
+
+
+def test_raycasting_two_triangles_no_occlusion():
+    pts1 = [(0, 0, 0), (sqrt(2), 0, 0), (0, sqrt(2), 0)]
+    pts2 = [(10, 10, 0), (10 - sqrt(2), 10, 0), (10, 10 - sqrt(2), 0)]
+    triangles = [pts1, pts2]
+    materials = [green_leaf_PAR] * 2
+
+    # vertical light
+    lights = [(100, (0, 0, -1))]
+    res = raycasting(triangles, materials, lights)
+    for i in (0, 1):
+        assert_almost_equal(res['area'][i], 1, 3)
+        assert_almost_equal(res['Ei_sup'][i], 100, 0)
+        assert_almost_equal(res['Ei_inf'][i], 0, 3)
+
+    # vertical light, no intensity
+    lights = [(0, (0, 0, -1))]
+    res = raycasting(triangles, materials, lights)
+    for i in (0, 1):
+        assert_almost_equal(res['area'][i], 1, 3)
+        assert_almost_equal(res['Ei_sup'][i], 0, 0)
+        assert_almost_equal(res['Ei_inf'][i], 0, 3)
+
+    # diagonal light
+    lights = [(100, (-1, 0, -1))]
+    res = raycasting(triangles, materials, lights)
+    for i in (0, 1):
+        assert_almost_equal(res['area'][i], 1, 3)
+        assert_almost_equal(res['Ei_sup'][i], 100, 0)
+        assert_almost_equal(res['Ei_inf'][i], 0, 3)
+
+
+def test_raycasting_two_triangles_full_occlusion():
+    pts1 = [(0, 0, 0), (sqrt(2), 0, 0), (0, sqrt(2), 0)]
+    pts2 = [(0, 0, 1), (sqrt(2), 0, 1), (0, sqrt(2), 1)]
+    triangles = [pts1, pts2]
+    materials = [green_leaf_PAR] * 2
+
+    # vertical light
+    lights = [(100, (0, 0, -1))]
+    res = raycasting(triangles, materials, lights)
+
+    assert_almost_equal(res['area'][0], 1, 3)
+    assert_almost_equal(res['Ei_sup'][0], 0, 0)
+    assert_almost_equal(res['Ei_inf'][0], 0, 3)
+
+    assert_almost_equal(res['area'][1], 1, 3)
+    assert_almost_equal(res['Ei_sup'][1], 100, 0)
+    assert_almost_equal(res['Ei_inf'][1], 0, 3)
+
+
+def test_radiosity_exception_single_triangle():
+    points = [(0, 0, 0), (sqrt(2), 0, 0), (0, sqrt(2), 0)]
+    triangles = [points]
+    materials = [green_leaf_PAR]
+
+    # vertical light
+    lights = [(100, (0, 0, -1))]
+    # this test should return Value Error
+    assert_raises(ValueError, lambda: radiosity(triangles, mats, lights))
+
+
+def test_radiosity_two_triangles_full_occlusion():
+    # radiosity needs at least two triangle
+    # as material are lambertian, the two triangle
+    # are almost sticked to avoid loss of energy between the two surfaces
+    lower = [(0, 0, 0), (sqrt(2), 0, 0), (0, sqrt(2), 0)]
+    upper = [(0, 0, 1e-5), (sqrt(2), 0, 1e-5), (0, sqrt(2), 1e-5)]
+    triangles = [lower, upper]
+    lower, upper = 0, 1
+
+    # vertical light, opaque material
+    lights = [(100, (0, 0, -1))]
+    materials = [(0.1)] * 2
+    res = radiosity(triangles, materials, lights)
+
+    assert_almost_equal(res['area'][lower], 1, 3)
+    assert_almost_equal(res['Ei_sup'][lower], 0, 0)
+    assert_almost_equal(res['Ei_inf'][lower], -1, 3)
+
+    assert_almost_equal(res['area'][upper], 1, 3)
+    assert_almost_equal(res['Ei_sup'][upper], 100, 0)
+    assert_almost_equal(res['Ei_inf'][upper], -1, 3)
+    assert_almost_equal(res['Eabs'][upper], 90, 0)
+    
+    #vertical light, translucent material of upper triangle
+    lights = [(100, (0, 0, -1))]
+    materials = [(0.1), (0.1, 0.2)]
+    res = radiosity(triangles, materials, lights)
+
+    print res
+    assert_almost_equal(res['area'][lower], 1, 3)
+    assert_almost_equal(res['Ei_sup'][lower], 20, 0)
+    assert_almost_equal(res['Ei_inf'][lower], -1, 3)
+    assert_almost_equal(res['Eabs'][lower], 18, 0)
+
+    assert_almost_equal(res['area'][upper], 1, 3)
+    assert_almost_equal(res['Ei_sup'][upper], 100, 0)
+    assert_almost_equal(res['Ei_inf'][upper], 1.8, 0)
+    assert_almost_equal(res['Eabs'][upper], 71, 0)    
+
+def test_mixed_radiosity_three_triangles_full_occlusion():
+    # mixed radiosity needs at least two triangle
+    pts1 = [(0, 0, 0), (sqrt(2), 0, 0), (0, sqrt(2), 0)]
+    pts2 = [(0, 0, 0.5), (sqrt(2), 0, 0.5), (0, sqrt(2), 0.5)]
+    pts3 = [(0, 0, 1), (sqrt(2), 0, 1), (0, sqrt(2), 1)]
+    triangles = [pts1, pts2, pts3]
+    materials = [(0.1)] * 3
+    domain = (-2, -2, 2, 2)
+
+    # vertical light
+    lights = [(100, (0, 0, -1))]
+    diameter, layers, height = 0.6, 3, 1.2
+    res = mixed_radiosity(triangles, materials, lights, domain, diameter, layers, height)
+
+    assert_almost_equal(res['area'][0], 1, 3)
+    assert_almost_equal(res['Ei_sup'][0], 0, 0)
+    assert_almost_equal(res['Ei_inf'][0], -1, 3)
+
+    assert_almost_equal(res['area'][2], 1, 3)
+    assert_almost_equal(res['Ei_sup'][2], 100, 0)
+    assert_almost_equal(res['Ei_inf'][2], -1, 3)
+